--- conflicted
+++ resolved
@@ -1,13 +1,10 @@
 import { Meteor } from 'meteor/meteor';
 import { assert } from 'meteor/practicalmeteor:chai';
 import { HTTP } from 'meteor/http';
-<<<<<<< HEAD
+
 import { Random } from 'meteor/random';
-import { createApolloServer } from 'meteor/apollo';
-=======
 import { createApolloServer, createMeteorNetworkInterface, meteorClientConfig } from 'meteor/apollo';
 import { Accounts } from 'meteor/accounts-base';
->>>>>>> e4dbf576
 
 import { makeExecutableSchema } from 'graphql-tools';
 import { ApolloClient } from 'apollo-client';
@@ -32,32 +29,14 @@
   },
 );
   
-<<<<<<< HEAD
-  // create schema
-  const typeDefs = [`
-    type Query {
-      test(who: String): String
-      author: Author
-      person: Person
-      randomString: String
-    }
-    
-    type Author {
-      firstName: String
-      lastName: String
-    }
-    
-    type Person {
-      name: String
-    }
-  `];
-=======
+
 // Create schema & resolvers used in the tests
 const typeDefs = [`
   type Query {
     test(who: String): String
     author: Author
     person: Person
+    randomString: String
     currentUser: User
   }
     
@@ -75,23 +54,18 @@
     username: String
   }
 `];
->>>>>>> e4dbf576
   
-  const resolvers = {
-    Query: {
-      test: (root, { who }) => `Hello ${who}`, 
-      author: __ => ({firstName: 'John', lastName: 'Smith'}),
-      person: __ => ({name: 'John Smith'}),
-<<<<<<< HEAD
-      randomString: __ => Random.id(),
-    }, 
-=======
-      currentUser: (root, args, context) => context.user,
-    } 
->>>>>>> e4dbf576
-  };
-  
-  const schema = makeExecutableSchema({ typeDefs, resolvers, });
+const resolvers = {
+  Query: {
+    test: (root, { who }) => `Hello ${who}`, 
+    author: __ => ({firstName: 'John', lastName: 'Smith'}),
+    person: __ => ({name: 'John Smith'}),
+    randomString: __ => Random.id(),
+    currentUser: (root, args, context) => context.user,
+  },
+};
+
+const schema = makeExecutableSchema({ typeDefs, resolvers, });
 
 describe('GraphQL Server', () => {  
   it('should create an express graphql server accepting a test query', async function() {
